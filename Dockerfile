FROM --platform=linux/amd64 python:3.11-slim

# Print Python version during build
RUN python --version

# Set working directory
WORKDIR /app

# Install system dependencies for Playwright
RUN apt-get update && \
    apt-get install -y --no-install-recommends \
    libglib2.0-0 \
    libnss3 \
    libnspr4 \
    libatk1.0-0 \
    libatk-bridge2.0-0 \
    libcups2 \
    libdrm2 \
    libdbus-1-3 \
    libxkbcommon0 \
    libxcomposite1 \
    libxdamage1 \
    libxfixes3 \
    libxrandr2 \
    libgbm1 \
    libgtk-3-0 \
    libasound2 \
    libxshmfence1 \
    && rm -rf /var/lib/apt/lists/*

# Copy requirements first to leverage Docker cache
COPY requirements.txt .
RUN pip install --no-cache-dir -r requirements.txt && \
    playwright install && \
    playwright install-deps && \
    playwright install chromium

# Copy the startup script and make it executable
COPY startup.sh .
RUN chmod +x /app/startup.sh

# Copy the rest of the application
COPY . .

# Set environment variables if needed
ENV PYTHONPATH=/app
<<<<<<< HEAD
ENV PORT=8080
=======
# Don't hardcode PORT - Cloud Run will provide this
>>>>>>> e0e45c61

# Port 8080 is just a default for documentation
# The actual port will be read from the PORT environment variable
EXPOSE 8080

<<<<<<< HEAD
# Command to run your application
CMD ["python", "e_commerce_agent/src/e_commerce_agent/e_commerce_agent.py"]
=======
# Command to run the startup script
CMD ["/app/startup.sh"]
>>>>>>> e0e45c61
<|MERGE_RESOLUTION|>--- conflicted
+++ resolved
@@ -35,29 +35,18 @@
     playwright install-deps && \
     playwright install chromium
 
-# Copy the startup script and make it executable
-COPY startup.sh .
-RUN chmod +x /app/startup.sh
-
 # Copy the rest of the application
 COPY . .
 
 # Set environment variables if needed
 ENV PYTHONPATH=/app
-<<<<<<< HEAD
-ENV PORT=8080
-=======
 # Don't hardcode PORT - Cloud Run will provide this
->>>>>>> e0e45c61
 
 # Port 8080 is just a default for documentation
 # The actual port will be read from the PORT environment variable
 EXPOSE 8080
 
-<<<<<<< HEAD
 # Command to run your application
 CMD ["python", "e_commerce_agent/src/e_commerce_agent/e_commerce_agent.py"]
-=======
 # Command to run the startup script
-CMD ["/app/startup.sh"]
->>>>>>> e0e45c61
+CMD ["/app/startup.sh"]